--- conflicted
+++ resolved
@@ -201,22 +201,12 @@
 
 	pvcList, err := v.HandlePersistentVolumeClaims(ctx, volRepGroup)
 	if err != nil {
-<<<<<<< HEAD
-		log.Errorf("Handling of Persistent Volume Claims of application failed: %v", volRepGroup.Spec.PVCLabelSelector)
-=======
 		log.Error(err, "Handling of Persistent Volume Claims of application failed")
->>>>>>> 93524c95
 
 		return ctrl.Result{}, err
 	}
 
-<<<<<<< HEAD
-	err = v.HandlePersistentVolumes(ctx, pvcList)
-	if err != nil {
-		log.Errorf("Handling of Persistent Volumes for PVCs of application failed: %v", volRepGroup.Spec.PVCLabelSelector)
-=======
 	requeue := false
->>>>>>> 93524c95
 
 	for _, pvc := range pvcList.Items {
 		volRep := &volrep.VolumeReplication{}
