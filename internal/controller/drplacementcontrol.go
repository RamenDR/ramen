--- conflicted
+++ resolved
@@ -1813,19 +1813,11 @@
 // or updated as needed, such as the PrepareForFinalSync and RunFinalSync fields.
 func (d *DRPCInstance) updateVRGOptionalFields(vrg, vrgFromView *rmn.VolumeReplicationGroup, homeCluster string) {
 	vrg.ObjectMeta.Annotations = map[string]string{
-<<<<<<< HEAD
 		DestinationClusterAnnotationKey:       homeCluster,
 		DoNotDeletePVCAnnotation:              d.instance.GetAnnotations()[DoNotDeletePVCAnnotation],
 		DRPCUIDAnnotation:                     string(d.instance.UID),
-		rmnutil.IsCGEnabledAnnotation:         d.instance.GetAnnotations()[rmnutil.IsCGEnabledAnnotation],
 		rmnutil.UseVolSyncAnnotation:          d.instance.GetAnnotations()[rmnutil.UseVolSyncAnnotation],
 		rmnutil.IsSubmarinerEnabledAnnotation: d.instance.GetAnnotations()[rmnutil.IsSubmarinerEnabledAnnotation],
-=======
-		DestinationClusterAnnotationKey: homeCluster,
-		DoNotDeletePVCAnnotation:        d.instance.GetAnnotations()[DoNotDeletePVCAnnotation],
-		DRPCUIDAnnotation:               string(d.instance.UID),
-		rmnutil.UseVolSyncAnnotation:    d.instance.GetAnnotations()[rmnutil.UseVolSyncAnnotation],
->>>>>>> dd53d4ff
 	}
 
 	vrg.Spec.ProtectedNamespaces = d.instance.Spec.ProtectedNamespaces
